--- conflicted
+++ resolved
@@ -132,26 +132,7 @@
 	}
 }
 
-<<<<<<< HEAD
-func (d *Diagnostic) targetCapacity() (Capacity, int, error) {
-	label := labels.NewSelector()
-	req, err := labels.NewRequirement("node-role.kubernetes.io/master", selection.DoesNotExist, nil)
-	if err != nil {
-		return Capacity{}, 0, err
-	}
-
-	label = label.Add(*req)
-	nodes, err := d.Cli.CoreV1().Nodes().List(v1.ListOptions{
-		LabelSelector: label.String(),
-	})
-	if err != nil {
-		return Capacity{}, 0, err
-	}
-
-	nTotal := len(nodes.Items)
-=======
 func (d *Diagnostic) targetCapacity(nTotal int) (*Capacity, error) {
->>>>>>> 4a39b447
 	for _, scale := range d.Capacities {
 		if scale.MaxNodeTotal > nTotal {
 			return &scale, nil
