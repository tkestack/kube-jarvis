/*
* Tencent is pleased to support the open source community by making TKEStack
* available.
*
* Copyright (C) 2012-2019 Tencent. All Rights Reserved.
*
* Licensed under the Apache License, Version 2.0 (the “License”); you may not use
* this file except in compliance with the License. You may obtain a copy of the
* License at
*
* https://opensource.org/licenses/Apache-2.0
*
* Unless required by applicable law or agreed to in writing, software
* distributed under the License is distributed on an “AS IS” BASIS, WITHOUT
* WARRANTIES OF ANY KIND, either express or implied.  See the License for the
* specific language governing permissions and limitations under the License.
 */
package ha

import (
	"context"
	"fmt"
<<<<<<< HEAD
	"math"

	v1 "k8s.io/api/core/v1"
=======
	"k8s.io/api/core/v1"
>>>>>>> 0069cfc4
	"tkestack.io/kube-jarvis/pkg/plugins/diagnose"
	"tkestack.io/kube-jarvis/pkg/translate"
)

const (
	// DiagnosticType is type name of this Diagnostic
	DiagnosticType   = "node-ha"
	FailureDomainKey = "failure-domain.beta.kubernetes.io/zone"
)

// Diagnostic is a ha diagnostic shows how to write a diagnostic
type Diagnostic struct {
	*diagnose.MetaData
	result chan *diagnose.Result
}

// NewDiagnostic return a ha diagnostic
func NewDiagnostic(meta *diagnose.MetaData) diagnose.Diagnostic {
	return &Diagnostic{
		result:   make(chan *diagnose.Result, 1000),
		MetaData: meta,
	}
}

// Complete check and complete config items
func (d *Diagnostic) Complete() error {
	return nil
}

// StartDiagnose return a result chan that will output results
func (d *Diagnostic) StartDiagnose(ctx context.Context, param diagnose.StartDiagnoseParam) (chan *diagnose.Result, error) {
	d.result = make(chan *diagnose.Result, 1000)
	go func() {
		defer diagnose.CommonDeafer(d.result)
		nodes := param.Resources.Nodes
		if nodes != nil {
			d.checkNodeNum(nodes)
			d.checkNodeZone(nodes)
		}
	}()
	return d.result, nil
}

func (d *Diagnostic) checkNodeNum(nodes *v1.NodeList) {
	objName := "node-num"
	num := len(nodes.Items)
	info := map[string]interface{}{
		"Name":         objName,
		"CurTotalNode": num,
	}
	if len(nodes.Items) <= 1 {
		d.sendResult(diagnose.HealthyLevelSerious, objName, "bad", info)
	} else {
		d.sendResult(diagnose.HealthyLevelGood, objName, "good", info)
	}
}

func (d *Diagnostic) checkNodeZone(nodes *v1.NodeList) {
	if len(nodes.Items) <= 1 {
		return
	}
	objName := "node-zone"
	zoneCpu := make(map[string]int64)
	zoneMemory := make(map[string]int64)
	info := map[string]interface{}{
		"Name":            objName,
		"CurTotalZoneNum": 0,
		"ZoneName":        "",
		"ResourceName":    "",
	}
	var totalCpu, totalMemory, maxZoneCpu, maxZoneMemory int64
	for i := 0; i < len(nodes.Items); i++ {
		if nodes.Items[i].Labels != nil {
			id, ok := nodes.Items[i].Labels[FailureDomainKey]
			if !ok {
				d.sendFailedResult(objName, fmt.Errorf("lack of failure domain key:%s", FailureDomainKey))
				return
			}
			cpu, _ := nodes.Items[i].Status.Allocatable.Cpu().AsInt64()
			memory, _ := nodes.Items[i].Status.Allocatable.Memory().AsInt64()
			zoneCpu[id] += cpu
			zoneMemory[id] += memory
			totalCpu += cpu
			totalMemory += memory
		}
	}
<<<<<<< HEAD
	if fail {
		return
	}
	info["CurTotalZoneNum"] = len(zone)
	if len(zone) == 1 {
		d.sendResult(diagnose.HealthyLevelWarn, objName, "bad", info)
	} else if len(zone) == 2 {
		var num int
		var ratio float64
		for _, value := range zone {
			if num == 0 {
				num = value
			} else if value <= num {
				ratio = float64(value) / float64(num)
			} else if value > num {
				ratio = float64(num) / float64(value)
			}
=======
	info["CurTotalZoneNum"] = len(zoneCpu)
	for zoneName, cpu := range zoneCpu {
		if cpu > maxZoneCpu {
			maxZoneCpu = cpu
			info["ZoneName"] = zoneName
>>>>>>> 0069cfc4
		}
	}
	for zoneName, mem := range zoneMemory {
		if mem > maxZoneMemory {
			maxZoneMemory = mem
			info["ZoneName"] = zoneName
		}
	}
	if len(zoneCpu) == 1 {
		info["ResourceName"] = "zone"
		d.sendResult(diagnose.HealthyLevelWarn, objName, "bad", info)
	} else if (totalCpu-maxZoneCpu >= maxZoneCpu) && (totalMemory-maxZoneMemory >= maxZoneMemory) {
		d.sendResult(diagnose.HealthyLevelGood, objName, "good", info)
	} else if totalCpu-maxZoneCpu < maxZoneCpu {
		info["ResourceName"] = "cpu"
		d.sendResult(diagnose.HealthyLevelWarn, objName, "bad", info)
	} else if totalMemory-maxZoneMemory < maxZoneMemory {
		info["ResourceName"] = "memory"
		d.sendResult(diagnose.HealthyLevelWarn, objName, "bad", info)
	}

}

func (d *Diagnostic) sendResult(level diagnose.HealthyLevel, objName, descType string, extra map[string]interface{}) {

	d.result <- &diagnose.Result{
		Level:    level,
		ObjName:  objName,
		ObjInfo:  extra,
		Title:    d.Translator.Message(objName+"-title", nil),
		Desc:     d.Translator.Message(objName+"-"+descType+"-desc", extra),
		Proposal: d.Translator.Message(objName+"-proposal", extra),
	}
}

func (d *Diagnostic) sendFailedResult(objName string, err error) {

	d.result <- &diagnose.Result{
		Level:   diagnose.HealthyLevelFailed,
		ObjName: "*",
		Title:   "Failed",
		Desc:    translate.Message(err.Error()),
	}
}<|MERGE_RESOLUTION|>--- conflicted
+++ resolved
@@ -20,13 +20,7 @@
 import (
 	"context"
 	"fmt"
-<<<<<<< HEAD
-	"math"
-
-	v1 "k8s.io/api/core/v1"
-=======
 	"k8s.io/api/core/v1"
->>>>>>> 0069cfc4
 	"tkestack.io/kube-jarvis/pkg/plugins/diagnose"
 	"tkestack.io/kube-jarvis/pkg/translate"
 )
@@ -113,31 +107,11 @@
 			totalMemory += memory
 		}
 	}
-<<<<<<< HEAD
-	if fail {
-		return
-	}
-	info["CurTotalZoneNum"] = len(zone)
-	if len(zone) == 1 {
-		d.sendResult(diagnose.HealthyLevelWarn, objName, "bad", info)
-	} else if len(zone) == 2 {
-		var num int
-		var ratio float64
-		for _, value := range zone {
-			if num == 0 {
-				num = value
-			} else if value <= num {
-				ratio = float64(value) / float64(num)
-			} else if value > num {
-				ratio = float64(num) / float64(value)
-			}
-=======
 	info["CurTotalZoneNum"] = len(zoneCpu)
 	for zoneName, cpu := range zoneCpu {
 		if cpu > maxZoneCpu {
 			maxZoneCpu = cpu
 			info["ZoneName"] = zoneName
->>>>>>> 0069cfc4
 		}
 	}
 	for zoneName, mem := range zoneMemory {
@@ -178,6 +152,10 @@
 	d.result <- &diagnose.Result{
 		Level:   diagnose.HealthyLevelFailed,
 		ObjName: "*",
+		ObjInfo:  map[string]interface{}{
+			"ResourceName":"none",
+			"CurTotalZoneNum":0,
+		},
 		Title:   "Failed",
 		Desc:    translate.Message(err.Error()),
 	}
