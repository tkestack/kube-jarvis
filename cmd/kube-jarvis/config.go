--- conflicted
+++ resolved
@@ -138,19 +138,11 @@
 			Logger: c.Logger.With(map[string]string{
 				"diagnostic": config.Name,
 			}),
-<<<<<<< HEAD
-			Type:      config.Type,
-			Name:      config.Name,
-			Score:     config.Score,
-			Weight:    config.Weight,
-			CloudType: c.Global.Cloud,
-			Cli:       cli,
-=======
 			Type:       config.Type,
 			Name:       config.Name,
 			TotalScore: config.Score,
-			Cli:        cli,
->>>>>>> 33accb53
+			CloudType: c.Global.Cloud,
+			Cli:       cli,
 		})
 
 		if err := InitObjViaYaml(d, config.Config); err != nil {
