--- conflicted
+++ resolved
@@ -17,15 +17,12 @@
   - type: "node-iptables"
   - type: "node-status"
   - type: "requests-limits"
-<<<<<<< HEAD
   - type: "health-check"
   - type: "affinity"
   - type: "pdb"
   - type: "batch-check"
   - type: "hpa-ip"
-=======
   - type: "node-ha"
->>>>>>> 1ec3e14f
 
 exporters:
   - type: "stdout"
